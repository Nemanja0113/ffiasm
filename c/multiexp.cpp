--- conflicted
+++ resolved
@@ -39,11 +39,14 @@
 template <typename Curve>
 void ParallelMultiexp<Curve>::processChunk(uint64_t idChunk) {
     #pragma omp parallel for
-<<<<<<< HEAD
     for(uint64_t i=0; i<n; i++) {
         if (g.isZero(bases[i])) continue;
         uint64_t chunkValue = getChunk(i, idChunk);
+#ifdef _OPENMP
         int idThread = omp_get_thread_num();
+#else
+        int idThread = 0;
+#endif
 //        if(chunkValue==0) continue;
         if (chunkValue) {
             g.add(accs[idThread*accsPerChunk+chunkValue].p, accs[idThread*accsPerChunk+chunkValue].p, bases[i]);
@@ -59,18 +62,13 @@
         uint len = size[mod] - 1;
         if (i < 0 || i > len * nX + mod) continue;
         if (g.isZero(bases[i])) continue;
+#ifdef _OPENMP
         int idThread = omp_get_thread_num();
+#else
+        int idThread = 0;
+#endif
         uint64_t chunkValue = getChunk(i, idChunk);
-=======
-    for(uint32_t i=0; i<n; i++) {           // the for is iterating over the base points
-        if (g.isZero(bases[i])) continue;
-#ifdef _OPENMP
-        int idThread = omp_get_thread_num();
-#else
-        int idThread = 0;
-#endif
-        uint32_t chunkValue = getChunk(i, idChunk);
->>>>>>> b7a64e0b
+
         if (chunkValue) {
             g.add(accs[idThread*accsPerChunk+chunkValue].p, accs[idThread*accsPerChunk+chunkValue].p, bases[i]);
         }
@@ -105,12 +103,8 @@
     memset(sall, 0, sizeof(PaddedPoint)*nThreads);
 
     #pragma omp parallel for
-<<<<<<< HEAD
     for (uint64_t i = 1; i<ndiv2; i++) {
-=======
-    for (uint32_t i = 1; i<ndiv2; i++) {
-#ifdef _OPENMP
->>>>>>> b7a64e0b
+#ifdef _OPENMP
         int idThread = omp_get_thread_num();
 #else
         int idThread = 0;
@@ -135,12 +129,8 @@
 }
 
 template <typename Curve>
-<<<<<<< HEAD
 void ParallelMultiexp<Curve>::multiexp(typename Curve::Point &r, typename Curve::PointAffine *_bases, uint8_t* _scalars, uint64_t _scalarSize, uint64_t _n, uint64_t _nThreads) {
-=======
-void ParallelMultiexp<Curve>::multiexp(typename Curve::Point &r, typename Curve::PointAffine *_bases, uint8_t* _scalars, uint32_t _scalarSize, uint32_t _n, uint32_t _nThreads) {
-#ifdef _OPENMP
->>>>>>> b7a64e0b
+#ifdef _OPENMP
     nThreads = _nThreads==0 ? omp_get_max_threads() : _nThreads;
     ThreadLimit threadLimit (nThreads);
 #else
@@ -159,12 +149,9 @@
         g.mulByScalar(r, bases[0], scalars, scalarSize);
         return;
     }
-<<<<<<< HEAD
+
     bitsPerChunk = log2((uint32_t)(n / PME2_PACK_FACTOR));
-=======
-
-    bitsPerChunk = log2(n / PME2_PACK_FACTOR);
->>>>>>> b7a64e0b
+
     if (bitsPerChunk > PME2_MAX_CHUNK_SIZE_BITS) bitsPerChunk = PME2_MAX_CHUNK_SIZE_BITS;
     if (bitsPerChunk < PME2_MIN_CHUNK_SIZE_BITS) bitsPerChunk = PME2_MIN_CHUNK_SIZE_BITS;
     nChunks = ((scalarSize*8 - 1 ) / bitsPerChunk)+1;
@@ -175,14 +162,9 @@
     // std::cout << "InitTrees " << "\n";
     initAccs();
 
-<<<<<<< HEAD
     for (uint64_t i=0; i<nChunks; i++) {
         // std::cout << "process chunks " << i << "\n"; 
-=======
-    // iterati over the windows/chunks, process all relevant windows for each base point
-    for (uint32_t i=0; i<nChunks; i++) {
-        // std::cout << "process chunks " << i << "\n";
->>>>>>> b7a64e0b
+
         processChunk(i);
         // std::cout << "pack " << i << "\n";
         packThreads();
@@ -198,8 +180,7 @@
         g.add(r, r, chunkResults[j]);
     }
 
-<<<<<<< HEAD
-    delete[] chunkResults; 
+    delete[] chunkResults;
 }
 
 template <typename Curve>
@@ -210,13 +191,17 @@
                                       uint64_t nx,
                                       uint64_t x[],
                                         uint64_t _nThreads) {
-    nThreads = _nThreads == 0 ? omp_get_max_threads() : _nThreads;
+#ifdef _OPENMP
+    nThreads = _nThreads==0 ? omp_get_max_threads() : _nThreads;
+    ThreadLimit threadLimit (nThreads);
+#else
+    nThreads = 1;
+#endif
+
     bases = _bases;
     scalars = _scalars;
     scalarSize = _scalarSize;
     n = _n;
-
-    ThreadLimit threadLimit(nThreads);
 
     if (n == 0) {
         g.copy(r, g.zero());
@@ -253,7 +238,5 @@
         g.add(r, r, chunkResults[j]);
     }
 
-=======
->>>>>>> b7a64e0b
     delete[] chunkResults;
 }