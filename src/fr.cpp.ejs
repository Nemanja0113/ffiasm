#include "<%=name.toLowerCase()+".hpp"%>"
#include <stdio.h>
#include <stdlib.h>
#include <gmp.h>
#include <assert.h>
#include <string>


static mpz_t q;
static mpz_t zero;
static mpz_t one;
static mpz_t mask;
static size_t nBits;
static bool initialized = false;


void <%=name%>_toMpz(mpz_t r, P<%=name%>Element pE) {
    <%=name%>Element tmp;
    <%=name%>_toNormal(&tmp, pE);
    if (!(tmp.type & <%=name%>_LONG)) {
        mpz_set_si(r, tmp.shortVal);
        if (tmp.shortVal<0) {
            mpz_add(r, r, q);
        }
    } else {
        mpz_import(r, <%=name%>_N64, -1, 8, -1, 0, (const void *)tmp.longVal);
    }
}

void <%=name%>_fromMpz(P<%=name%>Element pE, mpz_t v) {
    if (mpz_fits_sint_p(v)) {
        pE->type = <%=name%>_SHORT;
        pE->shortVal = mpz_get_si(v);
    } else {
        pE->type = <%=name%>_LONG;
        for (int i=0; i<<%=name%>_N64; i++) pE->longVal[i] = 0;
        mpz_export((void *)(pE->longVal), NULL, -1, 8, -1, 0, v);
    }
}


bool <%=name%>_init() {
    if (initialized) return false;
    initialized = true;
    mpz_init(q);
    mpz_import(q, <%=name%>_N64, -1, 8, -1, 0, (const void *)<%=name%>_q.longVal);
    mpz_init_set_ui(zero, 0);
    mpz_init_set_ui(one, 1);
    nBits = mpz_sizeinbase (q, 2);
    mpz_init(mask);
    mpz_mul_2exp(mask, one, nBits);
    mpz_sub(mask, mask, one);
    return true;
}

void <%=name%>_str2element(P<%=name%>Element pE, char const *s) {
    mpz_t mr;
    mpz_init_set_str(mr, s, 10);
    mpz_fdiv_r(mr, mr, q);
    <%=name%>_fromMpz(pE, mr);
    mpz_clear(mr);
}

char *<%=name%>_element2str(P<%=name%>Element pE) {
    <%=name%>Element tmp;
    mpz_t r;
    if (!(pE->type & <%=name%>_LONG)) {
        if (pE->shortVal>=0) {
            char *r = new char[32];
            sprintf(r, "%d", pE->shortVal);
            return r;
        } else {
            mpz_init_set_si(r, pE->shortVal);
            mpz_add(r, r, q);
        }
    } else {
        <%=name%>_toNormal(&tmp, pE);
        mpz_init(r);
        mpz_import(r, <%=name%>_N64, -1, 8, -1, 0, (const void *)tmp.longVal);
    }
    char *res = mpz_get_str (0, 10, r);
    mpz_clear(r);
    return res;
}

void <%=name%>_idiv(P<%=name%>Element r, P<%=name%>Element a, P<%=name%>Element b) {
    mpz_t ma;
    mpz_t mb;
    mpz_t mr;
    mpz_init(ma);
    mpz_init(mb);
    mpz_init(mr);

    <%=name%>_toMpz(ma, a);
    // char *s1 = mpz_get_str (0, 10, ma);
    // printf("s1 %s\n", s1);
    <%=name%>_toMpz(mb, b);
    // char *s2 = mpz_get_str (0, 10, mb);
    // printf("s2 %s\n", s2);
    mpz_fdiv_q(mr, ma, mb);
    // char *sr = mpz_get_str (0, 10, mr);
    // printf("r %s\n", sr);
    <%=name%>_fromMpz(r, mr);

    mpz_clear(ma);
    mpz_clear(mb);
    mpz_clear(mr);
}

void <%=name%>_mod(P<%=name%>Element r, P<%=name%>Element a, P<%=name%>Element b) {
    mpz_t ma;
    mpz_t mb;
    mpz_t mr;
    mpz_init(ma);
    mpz_init(mb);
    mpz_init(mr);

    <%=name%>_toMpz(ma, a);
    <%=name%>_toMpz(mb, b);
    mpz_fdiv_r(mr, ma, mb);
    <%=name%>_fromMpz(r, mr);

    mpz_clear(ma);
    mpz_clear(mb);
    mpz_clear(mr);
}

void <%=name%>_pow(P<%=name%>Element r, P<%=name%>Element a, P<%=name%>Element b) {
    mpz_t ma;
    mpz_t mb;
    mpz_t mr;
    mpz_init(ma);
    mpz_init(mb);
    mpz_init(mr);

    <%=name%>_toMpz(ma, a);
    <%=name%>_toMpz(mb, b);
    mpz_powm(mr, ma, mb, q);
    <%=name%>_fromMpz(r, mr);

    mpz_clear(ma);
    mpz_clear(mb);
    mpz_clear(mr);
}

void <%=name%>_inv(P<%=name%>Element r, P<%=name%>Element a) {
    mpz_t ma;
    mpz_t mr;
    mpz_init(ma);
    mpz_init(mr);

    <%=name%>_toMpz(ma, a);
    mpz_invert(mr, ma, q);
    <%=name%>_fromMpz(r, mr);
    mpz_clear(ma);
    mpz_clear(mr);
}

void <%=name%>_div(P<%=name%>Element r, P<%=name%>Element a, P<%=name%>Element b) {
    <%=name%>Element tmp;
    <%=name%>_inv(&tmp, b);
    <%=name%>_mul(r, a, &tmp);
}

void <%=name%>_fail() {
    assert(false);
}

void <%=name%>_longErr() {
    <%=name%>_fail();
}

Raw<%=name%>::Raw<%=name%>() {
    <%=name%>_init();
    set(fZero, 0);
    set(fOne, 1);
    neg(fNegOne, fOne);
}

Raw<%=name%>::~Raw<%=name%>() {
}

void Raw<%=name%>::fromString(Element &r, const std::string &s, uint32_t radix) {
    mpz_t mr;
    mpz_init_set_str(mr, s.c_str(), radix);
    mpz_fdiv_r(mr, mr, q);
    for (int i=0; i<<%=name%>_N64; i++) r.v[i] = 0;
    mpz_export((void *)(r.v), NULL, -1, 8, -1, 0, mr);
    <%=name%>_rawToMontgomery(r.v,r.v);
    mpz_clear(mr);
}

void Raw<%=name%>::fromUI(Element &r, unsigned long int v) {
    mpz_t mr;
    mpz_init(mr);
    mpz_set_ui(mr, v);
    for (int i=0; i<<%=name%>_N64; i++) r.v[i] = 0;
    mpz_export((void *)(r.v), NULL, -1, 8, -1, 0, mr);
    <%=name%>_rawToMontgomery(r.v,r.v);
    mpz_clear(mr);
}

Raw<%=name%>::Element Raw<%=name%>::set(int value) {
  Element r;
  set(r, value);
  return r;
}

void Raw<%=name%>::set(Element &r, int value) {
  mpz_t mr;
  mpz_init(mr);
  mpz_set_si(mr, value);
  if (value < 0) {
      mpz_add(mr, mr, q);
  }

  mpz_export((void *)(r.v), NULL, -1, 8, -1, 0, mr);

  for (int i=0; i<<%=name%>_N64; i++) r.v[i] = 0;
  mpz_export((void *)(r.v), NULL, -1, 8, -1, 0, mr);
  <%=name%>_rawToMontgomery(r.v,r.v);
  mpz_clear(mr);
}

std::string Raw<%=name%>::toString(const Element &a, uint32_t radix) {
    Element tmp;
    mpz_t r;
    <%=name%>_rawFromMontgomery(tmp.v, a.v);
    mpz_init(r);
    mpz_import(r, <%=name%>_N64, -1, 8, -1, 0, (const void *)(tmp.v));
    char *res = mpz_get_str (0, radix, r);
    mpz_clear(r);
    std::string resS(res);
    free(res);
    return resS;
}

void Raw<%=name%>::inv(Element &r, const Element &a) {
    mpz_t mr;
    mpz_init(mr);
    mpz_import(mr, <%=name%>_N64, -1, 8, -1, 0, (const void *)(a.v));
    mpz_invert(mr, mr, q);


    for (int i=0; i<<%=name%>_N64; i++) r.v[i] = 0;
    mpz_export((void *)(r.v), NULL, -1, 8, -1, 0, mr);

    <%=name%>_rawMMul(r.v, r.v,<%=name%>_R3.longVal);
    mpz_clear(mr);
}

void Raw<%=name%>::div(Element &r, const Element &a, const Element &b) {
    Element tmp;
    inv(tmp, b);
    mul(r, a, tmp);
}

#define BIT_IS_SET(s, p) (s[p>>3] & (1 << (p & 0x7)))
void Raw<%=name%>::exp(Element &r, const Element &base, uint8_t* scalar, unsigned int scalarSize) {
    bool oneFound = false;
    Element copyBase;
    copy(copyBase, base);
    for (int i=scalarSize*8-1; i>=0; i--) {
        if (!oneFound) {
            if ( !BIT_IS_SET(scalar, i) ) continue;
            copy(r, copyBase);
            oneFound = true;
            continue;
        }
        square(r, r);
        if ( BIT_IS_SET(scalar, i) ) {
            mul(r, r, copyBase);
        }
    }
    if (!oneFound) {
        copy(r, fOne);
    }
}

void Raw<%=name%>::toMpz(mpz_t r, const Element &a) {
    Element tmp;
    <%=name%>_rawFromMontgomery(tmp.v, a.v);
    mpz_import(r, <%=name%>_N64, -1, 8, -1, 0, (const void *)tmp.v);
}

void Raw<%=name%>::fromMpz(Element &r, const mpz_t a) {
    for (int i=0; i<<%=name%>_N64; i++) r.v[i] = 0;
    mpz_export((void *)(r.v), NULL, -1, 8, -1, 0, a);
    <%=name%>_rawToMontgomery(r.v, r.v);
}

int Raw<%=name%>::toRprBE(const Element &element, uint8_t *data, int bytes)
{
    if (bytes < <%=name%>_N64 * 8) {
      return -(<%=name%>_N64 * 8);
    }

    mpz_t r;
    mpz_init(r);

    toMpz(r, element);
<<<<<<< HEAD

    mpz_export(data, NULL, 1, 8, 1, 0, r);

=======
    
    mpz_export(data, NULL, 1, bytes, 1, 0, r);
  
>>>>>>> 0830252a
    return <%=name%>_N64 * 8;
}

int Raw<%=name%>::fromRprBE(Element &element, const uint8_t *data, int bytes)
{
    if (bytes < <%=name%>_N64 * 8) {
      return -(<%=name%>_N64* 8);
    }
    mpz_t r;
    mpz_init(r);

    mpz_import(r, <%=name%>_N64 * 8, 0, 1, 0, 0, data);
    fromMpz(element, r);
    return <%=name%>_N64 * 8;
}

static bool init = <%=name%>_init();

Raw<%=name%> Raw<%=name%>::field;
<|MERGE_RESOLUTION|>--- conflicted
+++ resolved
@@ -299,15 +299,9 @@
     mpz_init(r);
 
     toMpz(r, element);
-<<<<<<< HEAD
-
-    mpz_export(data, NULL, 1, 8, 1, 0, r);
-
-=======
-    
+   
     mpz_export(data, NULL, 1, bytes, 1, 0, r);
-  
->>>>>>> 0830252a
+
     return <%=name%>_N64 * 8;
 }
 
